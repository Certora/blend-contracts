#![cfg(test)]
use cast::i128;
use soroban_sdk::{
    map,
    testutils::{Address as AddressTestTrait, Ledger, LedgerInfo},
    Address, Env, Status,
};

mod common;
use crate::common::{
    create_mock_oracle, create_wasm_lending_pool, pool_helper, BlendTokenClient, PoolError,
    TokenClient,
};

#[test]
fn test_pool_borrow_no_collateral_panics() {
    let e = Env::default();
    let bombadil = Address::random(&e);
    let sauron = Address::random(&e);
    let samwise = Address::random(&e);

    let (oracle_id, mock_oracle_client) = create_mock_oracle(&e);

    let (pool_id, pool_client) = create_wasm_lending_pool(&e);
    let pool = Address::from_contract_id(&e, &pool_id);
    pool_helper::setup_pool(
        &e,
        &pool_id,
        &pool_client,
        &bombadil,
        &oracle_id,
        0_200_000_000,
    );

    let (asset1_id, _, _) = pool_helper::setup_reserve(
        &e,
        &pool,
        &pool_client,
        &bombadil,
        &pool_helper::default_reserve_metadata(),
    );
<<<<<<< HEAD
=======
    let asset1_client = TokenClient::new(&e, &asset1_id);
    let b_token1_client = BlendTokenClient::new(&e, &btoken1_id);
    let d_token1_client = BlendTokenClient::new(&e, &dtoken1_id);
    asset1_client.mint(&bombadil, &samwise, &100_0000000);
    asset1_client.incr_allow(&samwise, &pool, &100_0000000);
    pool_client.supply(&samwise, &asset1_id, &51_0000000);

>>>>>>> 8e17bddf
    mock_oracle_client.set_price(&asset1_id, &2_0000000);

    // borrow
    let borrow_amount = 0_0000001;
    let result = pool_client.try_borrow(&sauron, &asset1_id, &borrow_amount, &sauron);
    // TODO: The try_borrow is returning a different error than it should
    match result {
        Ok(_) => assert!(false),
        Err(error) => match error {
            Ok(p_error) => assert_eq!(p_error, PoolError::InvalidHf),
            Err(s_error) => assert_eq!(s_error, Status::from_contract_error(3)),
        },
    }
}

#[test]
fn test_pool_borrow_bad_hf_panics() {
    let e = Env::default();

    let bombadil = Address::random(&e);
    let sauron = Address::random(&e);

    let (oracle_id, mock_oracle_client) = create_mock_oracle(&e);

    let (pool_id, pool_client) = create_wasm_lending_pool(&e);
    let pool = Address::from_contract_id(&e, &pool_id);
    pool_helper::setup_pool(
        &e,
        &pool_id,
        &pool_client,
        &bombadil,
        &oracle_id,
        0_200_000_000,
    );

    let (asset1_id, btoken1_id, _) = pool_helper::setup_reserve(
        &e,
        &pool,
        &pool_client,
        &bombadil,
        &pool_helper::default_reserve_metadata(),
    );
    let asset1_client = TokenClient::new(&e, &asset1_id);
    let b_token1_client = BlendTokenClient::new(&e, &btoken1_id);

    mock_oracle_client.set_price(&asset1_id, &2_0000000);
    asset1_client.mint(&bombadil, &sauron, &10_0000000);
    asset1_client.incr_allow(&sauron, &pool, &(u64::MAX as i128));

    let minted_btokens = pool_client.supply(&sauron, &asset1_id, &1_0000000);
    assert_eq!(b_token1_client.balance(&sauron), minted_btokens as i128);

    // borrow
    let borrow_amount = 0_5625000; // 0.75 cf * 0.75 lf => just under 0.5625 max
    let result = pool_client.try_borrow(&sauron, &asset1_id, &borrow_amount, &sauron);
    match result {
        Ok(_) => {
            assert!(false);
        }
        Err(error) => match error {
            Ok(p_error) => assert_eq!(p_error, PoolError::InvalidHf),
            Err(s_error) => assert_eq!(s_error, Status::from_contract_error(3)),
        },
    }
}

#[test]
fn test_pool_borrow_good_hf_borrows() {
    let e = Env::default();

    let bombadil = Address::random(&e);
    let samwise = Address::random(&e);

    let (oracle_id, mock_oracle_client) = create_mock_oracle(&e);

    let (pool_id, pool_client) = create_wasm_lending_pool(&e);
    let pool = Address::from_contract_id(&e, &pool_id);
    pool_helper::setup_pool(
        &e,
        &pool_id,
        &pool_client,
        &bombadil,
        &oracle_id,
        0_200_000_000,
    );

    let (asset1_id, btoken1_id, dtoken1_id) = pool_helper::setup_reserve(
        &e,
        &pool,
        &pool_client,
        &bombadil,
        &pool_helper::default_reserve_metadata(),
    );
    let asset1_client = TokenClient::new(&e, &asset1_id);
    let b_token1_client = BlendTokenClient::new(&e, &btoken1_id);
    let d_token1_client = BlendTokenClient::new(&e, &dtoken1_id);

    mock_oracle_client.set_price(&asset1_id, &2_0000000);
    asset1_client.mint(&bombadil, &samwise, &10_0000000);
    asset1_client.incr_allow(&samwise, &pool, &(u64::MAX as i128));

    let minted_btokens = pool_client.supply(&samwise, &asset1_id, &1_0000000);
    assert_eq!(b_token1_client.balance(&samwise), minted_btokens as i128);

    // borrow
    let borrow_amount = 0_5357000; // 0.75 cf * 0.75 lf => 0.5625 / 1.05 hf min => 0.5357 max
    let minted_dtokens = pool_client.borrow(&samwise, &asset1_id, &borrow_amount, &samwise);
    assert_eq!(
        asset1_client.balance(&samwise),
        10_0000000 - 1_0000000 + 0_5357000
    );
    assert_eq!(asset1_client.balance(&pool), 1_0000000 - 0_5357000);
    assert_eq!(b_token1_client.balance(&samwise), minted_btokens as i128);
    assert_eq!(d_token1_client.balance(&samwise), minted_dtokens as i128);
}

#[test]
fn test_pool_borrow_on_ice_panics() {
    let e = Env::default();

    let bombadil = Address::random(&e);
    let sauron = Address::random(&e);

    let (oracle_id, mock_oracle_client) = create_mock_oracle(&e);

    let (pool_id, pool_client) = create_wasm_lending_pool(&e);
    let pool = Address::from_contract_id(&e, &pool_id);
    pool_helper::setup_pool(
        &e,
        &pool_id,
        &pool_client,
        &bombadil,
        &oracle_id,
        0_200_000_000,
    );

    let (asset1_id, btoken1_id, _) = pool_helper::setup_reserve(
        &e,
        &pool,
        &pool_client,
        &bombadil,
        &pool_helper::default_reserve_metadata(),
    );
    let asset1_client = TokenClient::new(&e, &asset1_id);
    let b_token1_client = BlendTokenClient::new(&e, &btoken1_id);

    mock_oracle_client.set_price(&asset1_id, &2_0000000);
    asset1_client.mint(&bombadil, &sauron, &10_0000000);
    asset1_client.incr_allow(&sauron, &pool, &(u64::MAX as i128));

    let minted_btokens = pool_client.supply(&sauron, &asset1_id, &1_0000000);
    assert_eq!(b_token1_client.balance(&sauron), minted_btokens as i128);

    pool_client.set_status(&bombadil, &1);

    // borrow
<<<<<<< HEAD
    let borrow_amount = 0_5357000; // 0.75 cf * 0.75 lf => 0.5625 / 1.05 hf min => 0.5357 max
=======
    let borrow_amount = 0_5358000; // 0.75 cf * 0.75 lf => 0.5625 max
>>>>>>> 8e17bddf
    let result = pool_client.try_borrow(&sauron, &asset1_id, &borrow_amount, &sauron);
    match result {
        Ok(_) => {
            assert!(false);
        }
        Err(error) => match error {
            Ok(p_error) => assert_eq!(p_error, PoolError::InvalidPoolStatus),
            Err(s_error) => assert_eq!(s_error, Status::from_contract_error(4)),
        },
    }
}

#[test]
fn test_pool_borrow_frozen_panics() {
    let e = Env::default();

    let bombadil = Address::random(&e);
    let sauron = Address::random(&e);

    let (oracle_id, mock_oracle_client) = create_mock_oracle(&e);

    let (pool_id, pool_client) = create_wasm_lending_pool(&e);
    let pool = Address::from_contract_id(&e, &pool_id);
    pool_helper::setup_pool(
        &e,
        &pool_id,
        &pool_client,
        &bombadil,
        &oracle_id,
        0_200_000_000,
    );

    let (asset1_id, btoken1_id, _) = pool_helper::setup_reserve(
        &e,
        &pool,
        &pool_client,
        &bombadil,
        &pool_helper::default_reserve_metadata(),
    );
    let asset1_client = TokenClient::new(&e, &asset1_id);
    let b_token1_client = BlendTokenClient::new(&e, &btoken1_id);

    mock_oracle_client.set_price(&asset1_id, &2_0000000);
    asset1_client.mint(&bombadil, &sauron, &10_0000000);
    asset1_client.incr_allow(&sauron, &pool, &(u64::MAX as i128));

    let minted_btokens = pool_client.supply(&sauron, &asset1_id, &1_0000000);
    assert_eq!(b_token1_client.balance(&sauron), minted_btokens as i128);

    pool_client.set_status(&bombadil, &2);

    // borrow
    let borrow_amount = 0_5358000; // 0.75 cf * 0.75 lf => 0.5625 / 1.05 hf min => 0.5357 max
    let result = pool_client.try_borrow(&sauron, &asset1_id, &borrow_amount, &sauron);
    match result {
        Ok(_) => {
            assert!(false);
        }
        Err(error) => match error {
            Ok(p_error) => assert_eq!(p_error, PoolError::InvalidPoolStatus),
            Err(s_error) => assert_eq!(s_error, Status::from_contract_error(4)),
        },
    }
}

// TODO: Unit test for issues/2
// -> d_rate > 1, try and borrow one stroop
#[test]
fn test_pool_borrow_one_stroop() {
    let e = Env::default();

    let bombadil = Address::random(&e);

    let samwise = Address::random(&e);

    let (oracle_id, mock_oracle_client) = create_mock_oracle(&e);

    let (pool_id, pool_client) = create_wasm_lending_pool(&e);
    let pool = Address::from_contract_id(&e, &pool_id);
    pool_helper::setup_pool(
        &e,
        &pool_id,
        &pool_client,
        &bombadil,
        &oracle_id,
        0_200_000_000,
    );

    let (asset1_id, btoken1_id, dtoken1_id) = pool_helper::setup_reserve(
        &e,
        &pool,
        &pool_client,
        &bombadil,
        &pool_helper::default_reserve_metadata(),
    );
    let asset1_client = TokenClient::new(&e, &asset1_id);
    let b_token1_client = BlendTokenClient::new(&e, &btoken1_id);
    let d_token1_client = BlendTokenClient::new(&e, &dtoken1_id);

    mock_oracle_client.set_price(&asset1_id, &2_0000000);
    asset1_client.mint(&bombadil, &samwise, &10_0000000);
    asset1_client.incr_allow(&samwise, &pool, &i128(u64::MAX));

    // supply
    let minted_btokens = pool_client.supply(&samwise, &asset1_id, &2_0000000);
    assert_eq!(b_token1_client.balance(&samwise), minted_btokens);

    // borrow
    let minted_dtokens = pool_client.borrow(&samwise, &asset1_id, &0_5355000, &samwise);
    assert_eq!(d_token1_client.balance(&samwise), minted_dtokens);

    // allow interest to accumulate
    // IR -> 6%
    e.ledger().set(LedgerInfo {
        timestamp: 12345,
        protocol_version: 1,
        sequence_number: 6307200, // 1 year
        network_id: Default::default(),
        base_reserve: 10,
    });

    // borrow 1 stroop
    let borrow_amount = 0_0000001;
    let minted_dtokens_2 = pool_client.borrow(&samwise, &asset1_id, &borrow_amount, &samwise);
    assert_eq!(
        asset1_client.balance(&samwise),
        10_0000000 - 2_0000000 + 0_5355000 + 0_0000001
    );
    assert_eq!(
        asset1_client.balance(&pool),
        2_0000000 - 0_5355000 - 0_0000001
    );
    assert_eq!(
        d_token1_client.balance(&samwise),
        (minted_dtokens + minted_dtokens_2)
    );
    assert_eq!(minted_dtokens_2, 1);
}

//TODO: IDK if this test is appropriate here
#[test]
fn test_pool_borrow_one_stroop_insufficient_collateral_for_two() {
    let e = Env::default();

    let bombadil = Address::random(&e);
    let samwise = Address::random(&e);
    let frodo = Address::random(&e);

    let (oracle_id, mock_oracle_client) = create_mock_oracle(&e);

    let (pool_id, pool_client) = create_wasm_lending_pool(&e);
    let pool = Address::from_contract_id(&e, &pool_id);
    pool_helper::setup_pool(
        &e,
        &pool_id,
        &pool_client,
        &bombadil,
        &oracle_id,
        0_200_000_000,
    );

    let (asset1_id, btoken1_id, dtoken1_id) = pool_helper::setup_reserve(
        &e,
        &pool,
        &pool_client,
        &bombadil,
        &pool_helper::default_reserve_metadata(),
    );
    let asset1_client = TokenClient::new(&e, &asset1_id);
    let b_token1_client = BlendTokenClient::new(&e, &btoken1_id);
    let d_token1_client = BlendTokenClient::new(&e, &dtoken1_id);

    mock_oracle_client.set_price(&asset1_id, &1_0000000);
    asset1_client.mint(&bombadil, &samwise, &10_0000000);
    asset1_client.incr_allow(&samwise, &pool, &i128(u64::MAX));
    asset1_client.mint(&bombadil, &frodo, &10_0000000);
    asset1_client.incr_allow(&frodo, &pool, &i128(u64::MAX));

    let (asset2_id, b_token2_id, _d_token2_id) = pool_helper::setup_reserve(
        &e,
        &pool,
        &pool_client,
        &bombadil,
        &pool_helper::default_reserve_metadata(),
    );

    mock_oracle_client.set_price(&asset2_id, &1_0000000);

    let asset2_client = TokenClient::new(&e, &asset2_id);
    let b_token2_client = TokenClient::new(&e, &b_token2_id);
    asset2_client.mint(&bombadil, &frodo, &10_0000000);
    asset2_client.incr_allow(&frodo, &pool, &i128(u64::MAX));
    e.budget().reset();

    // supply
    let minted_btokens = pool_client.supply(&samwise, &asset1_id, &4);
    assert_eq!(b_token1_client.balance(&samwise), minted_btokens);
    let minted_btokens2 = pool_client.supply(&frodo, &asset2_id, &6);
    assert_eq!(b_token2_client.balance(&frodo), minted_btokens2);

    // borrow
    let minted_dtokens = pool_client.borrow(&frodo, &asset1_id, &1, &frodo);
    assert_eq!(d_token1_client.balance(&frodo), minted_dtokens);

    // allow interest to accumulate
    // IR -> 3.5%
    e.ledger().set(LedgerInfo {
        timestamp: 12345,
        protocol_version: 1,
        sequence_number: 6307200 * 90, // 90 years
        network_id: Default::default(),
        base_reserve: 10,
    });
    // user now has insufficient collateral - attempt to liquidate

    let liq_data = common::LiquidationMetadata {
        collateral: map![&e, (asset2_id.clone(), 6)],
        liability: map![&e, (asset1_id, 5)],
    };
    let result = pool_client.try_new_liq_a(&frodo, &liq_data);
    let expected_data = common::AuctionData {
        lot: map![&e, (1, 6)],
        bid: map![&e, (0, 1)],
        block: 6307200 * 90 + 1,
    };
    match result {
        Ok(_) => assert_eq!(result.unwrap().unwrap(), expected_data),
        Err(_) => {
            println!("{:?}", (result.unwrap().unwrap()));
            assert!(false)
        }
    }
}<|MERGE_RESOLUTION|>--- conflicted
+++ resolved
@@ -17,7 +17,6 @@
     let e = Env::default();
     let bombadil = Address::random(&e);
     let sauron = Address::random(&e);
-    let samwise = Address::random(&e);
 
     let (oracle_id, mock_oracle_client) = create_mock_oracle(&e);
 
@@ -39,16 +38,6 @@
         &bombadil,
         &pool_helper::default_reserve_metadata(),
     );
-<<<<<<< HEAD
-=======
-    let asset1_client = TokenClient::new(&e, &asset1_id);
-    let b_token1_client = BlendTokenClient::new(&e, &btoken1_id);
-    let d_token1_client = BlendTokenClient::new(&e, &dtoken1_id);
-    asset1_client.mint(&bombadil, &samwise, &100_0000000);
-    asset1_client.incr_allow(&samwise, &pool, &100_0000000);
-    pool_client.supply(&samwise, &asset1_id, &51_0000000);
-
->>>>>>> 8e17bddf
     mock_oracle_client.set_price(&asset1_id, &2_0000000);
 
     // borrow
@@ -205,11 +194,7 @@
     pool_client.set_status(&bombadil, &1);
 
     // borrow
-<<<<<<< HEAD
     let borrow_amount = 0_5357000; // 0.75 cf * 0.75 lf => 0.5625 / 1.05 hf min => 0.5357 max
-=======
-    let borrow_amount = 0_5358000; // 0.75 cf * 0.75 lf => 0.5625 max
->>>>>>> 8e17bddf
     let result = pool_client.try_borrow(&sauron, &asset1_id, &borrow_amount, &sauron);
     match result {
         Ok(_) => {
@@ -370,6 +355,7 @@
         &oracle_id,
         0_200_000_000,
     );
+    e.budget().reset();
 
     let (asset1_id, btoken1_id, dtoken1_id) = pool_helper::setup_reserve(
         &e,

use soroban_sdk::contracterror;

#[contracterror]
#[derive(Copy, Clone, Debug, Eq, PartialEq, PartialOrd, Ord)]
#[repr(u32)]
//auction errors are begin at 100
pub enum PoolError {
    // Request Errors (0-9)
    NotAuthorized = 1,
    BadRequest = 2,
<<<<<<< HEAD
    // Pool State Errors (10-19)
    InvalidHf = 10,
    InvalidPoolStatus = 11,
    // Emission Errors (20-29)
    EmissionFailure = 20,
=======
    InvalidHf = 3,
    InvalidPoolStatus = 4,
    InvalidAsks = 101,
    InvalidBids = 102,
    AlreadyInProgress = 103,
    InvalidAuctionType = 104,
>>>>>>> e649872e
}<|MERGE_RESOLUTION|>--- conflicted
+++ resolved
@@ -8,18 +8,14 @@
     // Request Errors (0-9)
     NotAuthorized = 1,
     BadRequest = 2,
-<<<<<<< HEAD
     // Pool State Errors (10-19)
     InvalidHf = 10,
     InvalidPoolStatus = 11,
     // Emission Errors (20-29)
     EmissionFailure = 20,
-=======
-    InvalidHf = 3,
-    InvalidPoolStatus = 4,
+    // Auction Errors (100-199)
     InvalidAsks = 101,
     InvalidBids = 102,
     AlreadyInProgress = 103,
     InvalidAuctionType = 104,
->>>>>>> e649872e
 }
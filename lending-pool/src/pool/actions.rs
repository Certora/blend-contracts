--- conflicted
+++ resolved
@@ -5,12 +5,8 @@
 };
 
 use crate::{
-<<<<<<< HEAD
-    auctions, errors::PoolError, pool::Positions, storage, validator::require_nonnegative,
-=======
     auctions, emissions, errors::PoolError, pool::Positions, storage,
     validator::require_nonnegative,
->>>>>>> 2dd2b899
 };
 
 use super::{pool::Pool, Reserve};
@@ -73,7 +69,6 @@
                 let b_tokens_minted = reserve.to_b_token_down(request.amount);
                 reserve.b_supply += b_tokens_minted;
                 new_positions.add_supply(e, &reserve, b_tokens_minted);
-<<<<<<< HEAD
                 if let Some(action) = actions.get(reserve.asset.clone()) {
                     actions.set(
                         reserve.asset.clone(),
@@ -95,20 +90,6 @@
                 e.events().publish(
                     (
                         Symbol::new(&e, "supply"),
-=======
-                actions.set(
-                    reserve.asset.clone(),
-                    actions
-                        .get(request.address.clone())
-                        .or(Some(0))
-                        .unwrap_optimized()
-                        + request.amount,
-                );
-                pool.cache_reserve(reserve);
-                e.events().publish(
-                    (
-                        Symbol::new(e, "supply"),
->>>>>>> 2dd2b899
                         request.address.clone(),
                         from.clone(),
                     ),
@@ -127,7 +108,6 @@
                 }
                 reserve.b_supply -= to_burn;
                 new_positions.remove_supply(e, &reserve, to_burn);
-<<<<<<< HEAD
                 if let Some(action) = actions.get(reserve.asset.clone()) {
                     actions.set(
                         reserve.asset.clone(),
@@ -150,20 +130,6 @@
                 e.events().publish(
                     (
                         Symbol::new(&e, "withdraw"),
-=======
-                actions.set(
-                    reserve.asset.clone(),
-                    actions
-                        .get(request.address.clone())
-                        .or(Some(0))
-                        .unwrap_optimized()
-                        - tokens_out,
-                );
-                pool.cache_reserve(reserve);
-                e.events().publish(
-                    (
-                        Symbol::new(e, "withdraw"),
->>>>>>> 2dd2b899
                         request.address.clone(),
                         from.clone(),
                     ),
@@ -176,7 +142,6 @@
                 let b_tokens_minted = reserve.to_b_token_down(request.amount);
                 reserve.b_supply += b_tokens_minted;
                 new_positions.add_collateral(e, &reserve, b_tokens_minted);
-<<<<<<< HEAD
                 if let Some(action) = actions.get(reserve.asset.clone()) {
                     actions.set(
                         reserve.asset.clone(),
@@ -194,16 +159,6 @@
                         },
                     );
                 }
-=======
-                actions.set(
-                    reserve.asset.clone(),
-                    actions
-                        .get(request.address.clone())
-                        .or(Some(0))
-                        .unwrap_optimized()
-                        + request.amount,
-                );
->>>>>>> 2dd2b899
                 pool.cache_reserve(reserve);
                 e.events().publish(
                     (
@@ -226,7 +181,6 @@
                 }
                 reserve.b_supply -= to_burn;
                 new_positions.remove_collateral(e, &reserve, to_burn);
-<<<<<<< HEAD
 
                 if let Some(action) = actions.get(reserve.asset.clone()) {
                     actions.set(
@@ -245,16 +199,6 @@
                         },
                     );
                 }
-=======
-                actions.set(
-                    reserve.asset.clone(),
-                    actions
-                        .get(request.address.clone())
-                        .or(Some(0))
-                        .unwrap_optimized()
-                        - tokens_out,
-                );
->>>>>>> 2dd2b899
                 check_health = true;
                 pool.cache_reserve(reserve);
                 e.events().publish(
@@ -273,7 +217,6 @@
                 reserve.d_supply += d_tokens_minted;
                 reserve.require_utilization_below_max(e);
                 new_positions.add_liabilities(e, &reserve, d_tokens_minted);
-<<<<<<< HEAD
                 if let Some(action) = actions.get(reserve.asset.clone()) {
                     actions.set(
                         reserve.asset.clone(),
@@ -291,25 +234,11 @@
                         },
                     );
                 }
-=======
-                actions.set(
-                    reserve.asset.clone(),
-                    actions
-                        .get(request.address.clone())
-                        .or(Some(0))
-                        .unwrap_optimized()
-                        - request.amount,
-                );
->>>>>>> 2dd2b899
                 check_health = true;
                 pool.cache_reserve(reserve);
                 e.events().publish(
                     (
-<<<<<<< HEAD
                         Symbol::new(&e, "borrow"),
-=======
-                        Symbol::new(e, "borrow"),
->>>>>>> 2dd2b899
                         request.address.clone(),
                         from.clone(),
                     ),
@@ -327,7 +256,6 @@
                     require_nonnegative(e, &amount_to_refund);
                     reserve.d_supply -= cur_d_tokens;
                     new_positions.remove_liabilities(e, &reserve, cur_d_tokens);
-<<<<<<< HEAD
 
                     if let Some(action) = actions.get(reserve.asset.clone()) {
                         actions.set(
@@ -349,20 +277,6 @@
                     e.events().publish(
                         (
                             Symbol::new(&e, "repay"),
-=======
-                    actions.set(
-                        reserve.asset.clone(),
-                        actions
-                            .get(request.address.clone())
-                            .or(Some(0))
-                            .unwrap_optimized()
-                            - amount_to_refund
-                            + request.amount,
-                    );
-                    e.events().publish(
-                        (
-                            Symbol::new(e, "repay"),
->>>>>>> 2dd2b899
                             request.address.clone().clone(),
                             from.clone(),
                         ),
@@ -371,7 +285,6 @@
                 } else {
                     reserve.d_supply -= d_tokens_burnt;
                     new_positions.remove_liabilities(e, &reserve, d_tokens_burnt);
-<<<<<<< HEAD
 
                     if let Some(action) = actions.get(reserve.asset.clone()) {
                         actions.set(
@@ -393,19 +306,6 @@
                     e.events().publish(
                         (
                             Symbol::new(&e, "repay"),
-=======
-                    actions.set(
-                        reserve.asset.clone(),
-                        actions
-                            .get(request.address.clone())
-                            .or(Some(0))
-                            .unwrap_optimized()
-                            + request.amount,
-                    );
-                    e.events().publish(
-                        (
-                            Symbol::new(e, "repay"),
->>>>>>> 2dd2b899
                             request.address.clone().clone(),
                             from.clone(),
                         ),

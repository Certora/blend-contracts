--- conflicted
+++ resolved
@@ -110,13 +110,9 @@
     auction_quote
         .lot
         .push_back((backstop_token_id, lot_amount_modified));
-<<<<<<< HEAD
+
     storage::set_user_positions(e, &backstop_address, &new_positions);
-=======
-
-    storage::set_user_positions(e, &backstop_address, &new_positions);
-
->>>>>>> 78c4350e
+
     auction_quote
 }
 

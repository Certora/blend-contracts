use soroban_auth::Identifier;
use soroban_sdk::{contracttype, vec, BytesN, Env, Map, Vec};

/********** Storage Types **********/

/// The configuration information about a reserve asset
#[derive(Clone)]
#[contracttype]
pub struct ReserveConfig {
    pub b_token: BytesN<32>, // the address of the bToken contract
    pub d_token: BytesN<32>, // the address of the dToken contract
    pub decimals: u32,       // the decimals used in both the bToken and underlying contract
    pub c_factor: u32,       // the collateral factor for the reserve
    pub l_factor: u32,       // the liability factor for the reserve
    pub util: u32,           // the target utilization rate
    pub r_one: u32,          // the R1 value in the interest rate formula
    pub r_two: u32,          // the R2 value in the interest rate formula
    pub r_three: u32,        // the R3 value in the interest rate formula
    pub reactivity: u32,     // the reactivity constant for the reserve
    pub index: u32,          // the index of the reserve in the list (TODO: Make u8)
}

/// The data for a reserve asset
#[derive(Clone)]
#[contracttype]
pub struct ReserveData {
    // TODO: These rates are correlated and can be simplified if both the b/dTokens have a totalSupply
    pub b_rate: u64, // the conversion rate from bToken to underlying - NOTE: stored as 9 decimals
    pub d_rate: u64, // the conversion rate from dToken to underlying - NOTE: stored as 9 decimals
    pub ir_mod: u64, // the interest rate curve modifier
    // TODO: Remove or fix these once final choice on totalSupply for native or custom tokens added
    pub b_supply: u64, // the total supply of b tokens - TODO: File issue to support u128 (likely added on token update to u128)
    pub d_supply: u64, // the total supply of d tokens
    pub last_block: u32, // the last block the data was updated
}

<<<<<<< HEAD
/// The configuration of emissions for the reserve b or d token
///
/// `@dev` If this is updated, ReserveEmissionsData MUST also be updated
#[derive(Clone)]
#[contracttype]
pub struct ReserveEmissionsConfig {
    pub expiration: u64,
    pub eps: u64,
}

/// The emission data for the reserve b or d token
#[derive(Clone)]
#[contracttype]
pub struct ReserveEmissionsData {
    pub index: u64,
    pub last_time: u64,
}

/// The user emission data for the reserve b or d token
#[derive(Clone)]
#[contracttype]
pub struct UserEmissionData {
    pub index: u64,
    pub accrued: u64,
}

/// The pool's emission config
#[derive(Clone)]
#[contracttype]
pub struct PoolEmissionConfig {
    pub config: u128,
    pub last_time: u64,
=======
/// The data for auctions
#[derive(Clone)]
#[contracttype]
pub struct AuctionData {
    pub strt_block: u32,          // the block the auction starts on
    pub auct_type: u32,           // the type of auction
    pub ask_count: u32, // the number of assets being sold by contract and purchased by user
    pub ask_ids: Vec<BytesN<32>>, // a vector of ids for the assets being sold by contract and purchased by user
    pub bid_count: u32, // the number of assets being purchased by contract and sold by user
    pub bid_ids: Vec<BytesN<32>>, // a vector of ids for the assets being purchased by contract and sold by user
    pub bid_ratio: u64,           // the ratio of user bad_debt to bid_amount
>>>>>>> e649872e
}

/********** Storage Key Types **********/

#[derive(Clone)]
#[contracttype]
pub struct UserReserveKey {
    user: Identifier,
    reserve_id: u32,
}

// TODO: See if we can avoid publishing this
#[derive(Clone)]
#[contracttype]
pub enum PoolDataKey {
    // The address that can manage the pool
    Admin,
    // The address of the oracle contract
    Oracle,
    // A map of underlying asset's contract address to reserve config
    ResConfig(BytesN<32>),
    // A map of underlying asset's contract address to reserve data
    ResData(BytesN<32>),
    // A list of reserve where index -> underlying asset's contract address
    // -> note: dropped reserves are still present
    ResList,
    // The reserve's emission config
    EmisConfig(u32),
    // The reserve's emission data
    EmisData(u32),
    // The configuration settings for a user
    UserConfig(Identifier),
    // The emission information for a reserve asset for a user
    UserEmis(UserReserveKey),
    // The status of the pool
    PoolStatus,
<<<<<<< HEAD
    // A list of the next reserve emission allocation percentages
    PoolEmis,
    // The reserve configuration for emissions
    PEConfig,
=======
    // A list of auctions and their associated data
    AuctData(Identifier),
>>>>>>> e649872e
}

/********** Storage **********/

// TODO: Consider reverting away from struct if mocking is not required
// #[cfg_attr(test, automock)]
pub trait PoolDataStore {
    /********** Admin **********/

    /// Fetch the current admin Identifier
    ///
    /// ### Errors
    /// If the admin does not exist
    fn get_admin(&self) -> Identifier;

    /// Set a new admin
    ///
    /// ### Arguments
    /// * `new_admin` - The Identifier for the admin
    fn set_admin(&self, new_admin: Identifier);

    /// Checks if an admin is set
    fn has_admin(&self) -> bool;

    /********** Oracle **********/

    /// Fetch the current oracle address
    ///
    /// ### Errors
    /// If the oracle does not exist
    fn get_oracle(&self) -> BytesN<32>;

    /// Set a new oracle address
    ///
    /// ### Arguments
    /// * `new_oracle` - The contract address of the oracle
    fn set_oracle(&self, new_oracle: BytesN<32>);

    /// Checks if an oracle is set
    fn has_oracle(&self) -> bool;

    /********** Reserve Config (ResConfig) **********/

    /// Fetch the reserve data for an asset
    ///
    /// ### Arguments
    /// * `asset` - The contract address of the asset
    ///
    /// ### Errors
    /// If the reserve does not exist
    fn get_res_config(&self, asset: BytesN<32>) -> ReserveConfig;

    /// Set the reserve configuration for an asset
    ///
    /// ### Arguments
    /// * `asset` - The contract address of the asset
    /// * `config` - The reserve configuration for the asset
    fn set_res_config(&self, asset: BytesN<32>, config: ReserveConfig);

    /// Checks if a reserve exists for an asset
    ///
    /// ### Arguments
    /// * `asset` - The contract address of the asset
    fn has_res(&self, asset: BytesN<32>) -> bool;

    /********** Reserve Data (ResData) **********/

    /// Fetch the reserve data for an asset
    ///
    /// ### Arguments
    /// * `asset` - The contract address of the asset
    ///
    /// ### Errors
    /// If the reserve does not exist
    fn get_res_data(&self, asset: BytesN<32>) -> ReserveData;

    /// Set the reserve data for an asset
    ///
    /// ### Arguments
    /// * `asset` - The contract address of the asset
    /// * `data` - The reserve data for the asset
    fn set_res_data(&self, asset: BytesN<32>, data: ReserveData);

    /********** Reserve List (ResList) **********/

    /// Fetch the list of reserves
    fn get_res_list(&self) -> Vec<BytesN<32>>;

    /// Add a reserve to the back of the list and returns the index
    ///
    /// ### Arguments
    /// * `asset` - The contract address of the underlying asset
    ///
    /// ### Errors
    /// If the number of reserves in the list exceeds 32
    ///
    // @dev: Once added it can't be removed
    fn push_res_list(&self, asset: BytesN<32>) -> u32;

    /********** Reserve Emissions **********/

    /// Fetch the emission config for the reserve b or d token
    ///
    /// ### Arguments
    /// * `res_token_index` - The d/bToken index for the reserve
    fn get_res_emis_config(&self, res_token_index: u32) -> Option<ReserveEmissionsConfig>;

    /// Set the emission config for the reserve b or d token
    ///
    /// ### Arguments
    /// * `res_token_index` - The d/bToken index for the reserve
    /// * `res_emis_config` - The new emission config for the reserve token
    fn set_res_emis_config(&self, res_token_index: u32, res_emis_config: ReserveEmissionsConfig);

    /// Fetch the emission data for the reserve b or d token
    ///
    /// ### Arguments
    /// * `res_token_index` - The d/bToken index for the reserve
    fn get_res_emis_data(&self, res_token_index: u32) -> Option<ReserveEmissionsData>;

    /// Checks if the reserve token has emissions data
    ///
    /// ### Arguments
    /// * `res_token_index` - The d/bToken index for the reserve
    fn has_res_emis_data(&self, res_token_index: u32) -> bool;

    /// Set the emission data for the reserve b or d token
    ///
    /// ### Arguments
    /// * `res_token_index` - The d/bToken index for the reserve
    /// * `res_emis_data` - The new emission data for the reserve token
    fn set_res_emis_data(&self, res_token_index: u32, res_emis_data: ReserveEmissionsData);

    /********** UserConfig **********/

    /// Fetch the users reserve config
    ///
    /// ### Arguments
    /// * `user` - The address of the user
    fn get_user_config(&self, user: Identifier) -> u128;

    /// Set the users reserve config
    ///
    /// ### Arguments
    /// * `user` - The address of the user
    /// * `config` - The reserve config for the user
    fn set_user_config(&self, user: Identifier, config: u128);

    /********** User Emissions **********/

    /// Fetch the users emission data for a reserve's b or d token
    ///
    /// ### Arguments
    /// * `user` - The address of the user
    /// * `res_token_index` - The d/bToken index for the reserve
    fn get_user_emissions(
        &self,
        user: Identifier,
        res_token_index: u32,
    ) -> Option<UserEmissionData>;

    /// Set the users emission data for a reserve's d or d token
    ///
    /// ### Arguments
    /// * `user` - The address of the user
    /// * `res_token_index` - The d/bToken index for the reserve
    /// * `data` - The new user emission d ata for the d/bToken
    fn set_user_emissions(&self, user: Identifier, res_token_index: u32, data: UserEmissionData);

    /********** Pool Status **********/

    /// Fetch the pool status
    fn get_pool_status(&self) -> u32;

    /// Set the pool status
    ///
    /// ### Arguments
    /// * `pool_state` - The pool status
    fn set_pool_status(&self, pool_status: u32);

<<<<<<< HEAD
    /********** Pool Emissions **********/

    /// Fetch the pool reserve emissions
    fn get_pool_emissions(&self) -> Map<u32, u64>;

    /// Set the pool reserve emissions
    ///
    /// ### Arguments
    /// * `emissions` - The map of emissions by reserve token id to EPS
    fn set_pool_emissions(&self, emissions: Map<u32, u64>);

    /// Fetch the pool emission configuration
    fn get_pool_emission_config(&self) -> PoolEmissionConfig;

    /// Set the pool emission configuration
    ///
    /// ### Arguments
    /// * `config` - The pool's emission configuration
    fn set_pool_emission_config(&self, config: PoolEmissionConfig);
=======
    /******** Auction Data *********/

    /// Fetch the data for an auction
    ///
    /// ### Arguments
    /// * `auction_id` - The auction id
    ///
    /// Errors
    /// If the auction does not exist
    fn get_auction_data(&self, auction_id: Identifier) -> AuctionData;

    /// Set the data for an auction
    ///
    /// ### Arguments
    /// * `auction_id` - The auction id
    /// * `data` - The auction data
    fn set_auction_data(&self, auction_id: Identifier, data: AuctionData);

    /// remove the data for an auction
    ///
    /// ### Arguments
    /// * `auction_id` - The auction id
    fn remove_auction_data(&self, auction_id: Identifier);
>>>>>>> e649872e
}

pub struct StorageManager(Env);

impl PoolDataStore for StorageManager {
    /********** Admin **********/

    fn get_admin(&self) -> Identifier {
        self.env().storage().get_unchecked(PoolDataKey::Admin).unwrap()
    }

    fn set_admin(&self, new_admin: Identifier) {
        self.env()
            .storage()
            .set::<PoolDataKey, Identifier>(PoolDataKey::Admin, new_admin);
    }

    fn has_admin(&self) -> bool {
        self.env().storage().has(PoolDataKey::Admin)
    }

    /********** Oracle **********/

    fn get_oracle(&self) -> BytesN<32> {
        self.env()
            .storage()
            .get_unchecked(PoolDataKey::Oracle)
            .unwrap()
    }

    fn set_oracle(&self, new_oracle: BytesN<32>) {
        self.env()
            .storage()
            .set::<PoolDataKey, BytesN<32>>(PoolDataKey::Oracle, new_oracle);
    }

    fn has_oracle(&self) -> bool {
        self.env().storage().has(PoolDataKey::Oracle)
    }

    /********** Reserve Config (ResConfig) **********/

    fn get_res_config(&self, asset: BytesN<32>) -> ReserveConfig {
        let key = PoolDataKey::ResConfig(asset);
        self.env()
            .storage()
            .get::<PoolDataKey, ReserveConfig>(key)
            .unwrap()
            .unwrap()
    }

    fn set_res_config(&self, asset: BytesN<32>, config: ReserveConfig) {
        let key = PoolDataKey::ResConfig(asset.clone());
        let mut indexed_config = config.clone();

        // TODO: Might fit better in reserve module
        // add to reserve list if its new
        if !self.env().storage().has(key.clone()) {
            let index = self.push_res_list(asset);
            indexed_config.index = index;
        }

        self.env()
            .storage()
            .set::<PoolDataKey, ReserveConfig>(key, indexed_config);
    }

    fn has_res(&self, asset: BytesN<32>) -> bool {
        let key = PoolDataKey::ResConfig(asset);
        self.env().storage().has(key)
    }

    /********** Reserve Data (ResData) **********/

    fn get_res_data(&self, asset: BytesN<32>) -> ReserveData {
        let key = PoolDataKey::ResData(asset);
        self.env()
            .storage()
            .get::<PoolDataKey, ReserveData>(key)
            .unwrap()
            .unwrap()
    }

    fn set_res_data(&self, asset: BytesN<32>, data: ReserveData) {
        let key = PoolDataKey::ResData(asset);
        self.env().storage().set::<PoolDataKey, ReserveData>(key, data);
    }

    /********** Reserve List (ResList) **********/

    fn get_res_list(&self) -> Vec<BytesN<32>> {
        self.env()
            .storage()
            .get::<PoolDataKey, Vec<BytesN<32>>>(PoolDataKey::ResList)
            .unwrap_or(Ok(vec![&self.env()])) // empty vec if nothing exists
            .unwrap()
    }

    fn push_res_list(&self, asset: BytesN<32>) -> u32 {
        let mut res_list = self.get_res_list();
        if res_list.len() == 32 {
            panic!("too many reserves")
        }
        res_list.push_back(asset);
        let new_index = res_list.len() - 1;
        self.env()
            .storage()
            .set::<PoolDataKey, Vec<BytesN<32>>>(PoolDataKey::ResList, res_list);
        new_index
    }

    /********** Reserve Emissions **********/

    fn get_res_emis_config(&self, res_token_index: u32) -> Option<ReserveEmissionsConfig> {
        let key = PoolDataKey::EmisConfig(res_token_index);
        let result = self
            .env()
            .storage()
            .get::<PoolDataKey, ReserveEmissionsConfig>(key);
        match result {
            Some(data) => Some(data.unwrap()),
            None => None,
        }
    }

    fn set_res_emis_config(&self, res_token_index: u32, res_emis_config: ReserveEmissionsConfig) {
        let key = PoolDataKey::EmisConfig(res_token_index);
        self.env()
            .storage()
            .set::<PoolDataKey, ReserveEmissionsConfig>(key, res_emis_config);
    }

    fn get_res_emis_data(&self, res_token_index: u32) -> Option<ReserveEmissionsData> {
        let key = PoolDataKey::EmisData(res_token_index);
        let result = self
            .env()
            .storage()
            .get::<PoolDataKey, ReserveEmissionsData>(key);
        match result {
            Some(data) => Some(data.unwrap()),
            None => None,
        }
    }

    fn has_res_emis_data(&self, res_token_index: u32) -> bool {
        let key = PoolDataKey::EmisData(res_token_index);
        self.env().storage().has(key)
    }

    fn set_res_emis_data(&self, res_token_index: u32, res_emis_data: ReserveEmissionsData) {
        let key = PoolDataKey::EmisData(res_token_index);
        self.env()
            .storage()
            .set::<PoolDataKey, ReserveEmissionsData>(key, res_emis_data);
    }

    /********** UserConfig **********/

    fn get_user_config(&self, user: Identifier) -> u128 {
        let key = PoolDataKey::UserConfig(user);
        self.env()
            .storage()
            .get::<PoolDataKey, u128>(key)
            .unwrap_or(Ok(0))
            .unwrap()
    }

    fn set_user_config(&self, user: Identifier, config: u128) {
        let key = PoolDataKey::UserConfig(user);
        self.env().storage().set::<PoolDataKey, u128>(key, config);
    }

    /********** User Emissions **********/

    fn get_user_emissions(
        &self,
        user: Identifier,
        res_token_index: u32,
    ) -> Option<UserEmissionData> {
        let key = PoolDataKey::UserEmis(UserReserveKey {
            user,
            reserve_id: res_token_index,
        });
        let result = self.env().storage().get::<PoolDataKey, UserEmissionData>(key);
        match result {
            Some(data) => Some(data.unwrap()),
            None => None,
        }
    }

    fn set_user_emissions(&self, user: Identifier, res_token_index: u32, data: UserEmissionData) {
        let key = PoolDataKey::UserEmis(UserReserveKey {
            user,
            reserve_id: res_token_index,
        });
        self.env()
            .storage()
            .set::<PoolDataKey, UserEmissionData>(key, data);
    }

    /********** Pool Status **********/

    fn get_pool_status(&self) -> u32 {
        let key = PoolDataKey::PoolStatus;
        self.env()
            .storage()
            .get::<PoolDataKey, u32>(key)
            .unwrap()
            .unwrap()
    }

    fn set_pool_status(&self, pool_status: u32) {
        let key = PoolDataKey::PoolStatus;
        self.env().storage().set::<PoolDataKey, u32>(key, pool_status);
    }

    /********** Pool Emissions **********/

    fn get_pool_emissions(&self) -> Map<u32, u64> {
        let key = PoolDataKey::PoolEmis;
        self.env()
            .storage()
            .get::<PoolDataKey, Map<u32, u64>>(key)
            .unwrap()
            .unwrap()
    }

    fn set_pool_emissions(&self, emissions: Map<u32, u64>) {
        let key = PoolDataKey::PoolEmis;
        self.env()
            .storage()
            .set::<PoolDataKey, Map<u32, u64>>(key, emissions);
    }

    fn get_pool_emission_config(&self) -> PoolEmissionConfig {
        let key = PoolDataKey::PEConfig;
        self.env()
            .storage()
            .get::<PoolDataKey, PoolEmissionConfig>(key)
            .unwrap()
            .unwrap()
    }

    fn set_pool_emission_config(&self, config: PoolEmissionConfig) {
        let key = PoolDataKey::PEConfig;
        self.env()
            .storage()
            .set::<PoolDataKey, PoolEmissionConfig>(key, config);
    }

    /********** Auctions ***********/
    fn get_auction_data(&self, auction_id: Identifier) -> AuctionData {
        let key = PoolDataKey::AuctData(auction_id);
        self.env()
            .data()
            .get::<PoolDataKey, AuctionData>(key)
            .unwrap()
            .unwrap()
    }

    fn set_auction_data(&self, auction_id: Identifier, data: AuctionData) {
        let key = PoolDataKey::AuctData(auction_id);
        self.env().data().set::<PoolDataKey, AuctionData>(key, data);
    }

    fn remove_auction_data(&self, auction_id: Identifier) {
        let key = PoolDataKey::AuctData(auction_id);
        self.env().data().remove::<PoolDataKey>(key);
    }
}

impl StorageManager {
    #[inline(always)]
    pub(crate) fn env(&self) -> &Env {
        &self.0
    }

    #[inline(always)]
    pub(crate) fn new(env: &Env) -> StorageManager {
        StorageManager(env.clone())
    }
}<|MERGE_RESOLUTION|>--- conflicted
+++ resolved
@@ -34,7 +34,6 @@
     pub last_block: u32, // the last block the data was updated
 }
 
-<<<<<<< HEAD
 /// The configuration of emissions for the reserve b or d token
 ///
 /// `@dev` If this is updated, ReserveEmissionsData MUST also be updated
@@ -67,7 +66,8 @@
 pub struct PoolEmissionConfig {
     pub config: u128,
     pub last_time: u64,
-=======
+}
+
 /// The data for auctions
 #[derive(Clone)]
 #[contracttype]
@@ -79,7 +79,6 @@
     pub bid_count: u32, // the number of assets being purchased by contract and sold by user
     pub bid_ids: Vec<BytesN<32>>, // a vector of ids for the assets being purchased by contract and sold by user
     pub bid_ratio: u64,           // the ratio of user bad_debt to bid_amount
->>>>>>> e649872e
 }
 
 /********** Storage Key Types **********/
@@ -116,15 +115,12 @@
     UserEmis(UserReserveKey),
     // The status of the pool
     PoolStatus,
-<<<<<<< HEAD
     // A list of the next reserve emission allocation percentages
     PoolEmis,
     // The reserve configuration for emissions
     PEConfig,
-=======
     // A list of auctions and their associated data
     AuctData(Identifier),
->>>>>>> e649872e
 }
 
 /********** Storage **********/
@@ -305,7 +301,6 @@
     /// * `pool_state` - The pool status
     fn set_pool_status(&self, pool_status: u32);
 
-<<<<<<< HEAD
     /********** Pool Emissions **********/
 
     /// Fetch the pool reserve emissions
@@ -325,7 +320,7 @@
     /// ### Arguments
     /// * `config` - The pool's emission configuration
     fn set_pool_emission_config(&self, config: PoolEmissionConfig);
-=======
+
     /******** Auction Data *********/
 
     /// Fetch the data for an auction
@@ -349,7 +344,6 @@
     /// ### Arguments
     /// * `auction_id` - The auction id
     fn remove_auction_data(&self, auction_id: Identifier);
->>>>>>> e649872e
 }
 
 pub struct StorageManager(Env);

--- conflicted
+++ resolved
@@ -28,11 +28,7 @@
         &Address::random(&fixture.env),
         &Address::random(&fixture.env),
         &Address::random(&fixture.env),
-<<<<<<< HEAD
-        &blank_drop_map,
-=======
         &Map::new(&fixture.env),
->>>>>>> 1b6219c7
     );
     assert!(result.is_err());
     assert_eq!(
